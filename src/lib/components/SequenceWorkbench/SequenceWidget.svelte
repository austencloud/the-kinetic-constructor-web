--- conflicted
+++ resolved
@@ -225,12 +225,9 @@
 			// This preserves the start position and other beats
 			sequenceActions.removeBeat(selectedBeatIds[0]);
 
-<<<<<<< HEAD
 			// Log for debugging
 			console.log('Removing only the selected beat with ID:', selectedBeatIds[0]);
 
-=======
->>>>>>> 573d329e
 			// Trigger haptic feedback for deletion
 			if (browser) {
 				hapticFeedbackService.trigger('warning');
@@ -373,7 +370,6 @@
 			// Get the selected beat ID
 			const beatId = event.detail.beatId;
 			if (beatId) {
-<<<<<<< HEAD
 				// Check if this is the start position
 				if (beatId === 'start-position') {
 					// If start position is selected, clear the entire sequence
@@ -388,10 +384,6 @@
 					// Log for debugging
 					console.log('Removing only the selected beat in deletion mode with ID:', beatId);
 				}
-=======
-				// Pass the beatId directly to the action
-				sequenceActions.removeBeatAndFollowing(beatId);
->>>>>>> 573d329e
 
 				// Exit deletion mode
 				exitDeletionMode();
