--- conflicted
+++ resolved
@@ -6,7 +6,6 @@
 import type { Orientation } from '$lib/types/Types';
 
 export class PictographChecker {
-<<<<<<< HEAD
   constructor(private pictographData: PictographData) {}
 
   private get orientationChecks() {
@@ -16,20 +15,15 @@
     };
   }
 
-  private getMotionEndOrientation(motionKey: 'redMotionData' | 'blueMotionData'): Orientation | undefined {
-    // Replace _.get with optional chaining
-    return this.pictographData[motionKey]?.endOri;
-  }
+	private getMotionEndOrientation(motionKey: 'redMotionData' | 'blueMotionData') {
+		return this.pictographData[motionKey]?.endOri;
+	}
 
-  checkLetterCondition(condition: LetterConditions): boolean {
-    return this.pictographData.letter
-      ? LetterUtils.getLettersByCondition(condition).includes(this.pictographData.letter)
-      : false;
-  }
-
-  endsWithAlpha = (): boolean => this.checkLetterCondition(LetterConditions.ALPHA_ENDING);
-  endsWithBeta = (): boolean => this.checkLetterCondition(LetterConditions.BETA_ENDING);
-  endsWithGamma = (): boolean => this.checkLetterCondition(LetterConditions.GAMMA_ENDING);
+	checkLetterCondition(condition: LetterConditions): boolean {
+		return this.pictographData.letter
+			? LetterUtils.getLettersByCondition(condition).includes(this.pictographData.letter)
+			: false;
+	}
 
   endsWithLayer3(): boolean {
     const redEndOri = this.getMotionEndOrientation('redMotionData');
@@ -61,55 +55,4 @@
       this.orientationChecks.isRotational(blueEndOri)
     );
   }
-=======
-	constructor(private pictographData: PictographData) {}
-
-	private get orientationChecks() {
-		return {
-			isRadial: (ori?: string) => [IN, OUT].includes(ori ?? ''),
-			isRotational: (ori?: string) => [CLOCK, COUNTER].includes(ori ?? '')
-		};
-	}
-
-	private getMotionEndOrientation(motionKey: 'redMotionData' | 'blueMotionData') {
-		return this.pictographData[motionKey]?.endOri;
-	}
-
-	checkLetterCondition(condition: LetterConditions): boolean {
-		return this.pictographData.letter
-			? LetterUtils.getLettersByCondition(condition).includes(this.pictographData.letter)
-			: false;
-	}
-
-	endsWithLayer3(): boolean {
-		const redEndOri = this.getMotionEndOrientation('redMotionData');
-		const blueEndOri = this.getMotionEndOrientation('blueMotionData');
-
-		const checks = this.orientationChecks;
-
-		return (
-			(checks.isRadial(redEndOri) && checks.isRotational(blueEndOri)) ||
-			(checks.isRotational(redEndOri) && checks.isRadial(blueEndOri))
-		);
-	}
-
-	endsWithRadialOri(): boolean {
-		const redEndOri = this.getMotionEndOrientation('redMotionData');
-		const blueEndOri = this.getMotionEndOrientation('blueMotionData');
-
-		return (
-			this.orientationChecks.isRadial(redEndOri) && this.orientationChecks.isRadial(blueEndOri)
-		);
-	}
-
-	endsWithNonRadialOri(): boolean {
-		const redEndOri = this.getMotionEndOrientation('redMotionData');
-		const blueEndOri = this.getMotionEndOrientation('blueMotionData');
-
-		return (
-			this.orientationChecks.isRotational(redEndOri) &&
-			this.orientationChecks.isRotational(blueEndOri)
-		);
-	}
->>>>>>> a2c58f9a
 }